// SPDX-License-Identifier: MIT

pragma solidity ^0.8.0;

import "./interface/INFTXLPStaking.sol";
import "./interface/INFTXSimpleFeeDistributor.sol";
import "./interface/INFTXVaultFactory.sol";
import "./token/IERC20Upgradeable.sol";
import "./util/SafeERC20Upgradeable.sol";
import "./util/SafeMathUpgradeable.sol";
import "./util/PausableUpgradeable.sol";
import "./util/ReentrancyGuardUpgradeable.sol";

contract NFTXSimpleFeeDistributor is INFTXSimpleFeeDistributor, ReentrancyGuardUpgradeable, PausableUpgradeable {
  using SafeERC20Upgradeable for IERC20Upgradeable;

  bool public distributionPaused;

  address public override nftxVaultFactory;
  address public override lpStaking;
  address public override treasury;

  // Total allocation points per vault. 
  uint256 public override allocTotal;
  FeeReceiver[] public feeReceivers;

  event UpdateTreasuryAddress(address newTreasury);
  event UpdateLPStakingAddress(address newLPStaking);
  event UpdateNFTXVaultFactory(address factory);
  event PauseDistribution(bool paused); 

  event AddFeeReceiver(address receiver, uint256 allocPoint);
  event UpdateFeeReceiverAlloc(address receiver, uint256 allocPoint);
  event UpdateFeeReceiverAddress(address oldReceiver, address newReceiver);
  event RemoveFeeReceiver(address receiver);
  
  function __SimpleFeeDistributor__init__(address _lpStaking, address _treasury) public override initializer {
    __Pausable_init();
    setTreasuryAddress(_treasury);
    setLPStakingAddress(_lpStaking);

<<<<<<< HEAD
    _addReceiver(0.8 ether, lpStaking, true);
=======
    _addReceiver(0.5 ether, lpStaking, true);
>>>>>>> 53ff2174
  }

  function distribute(uint256 vaultId) external override virtual nonReentrant {
    require(nftxVaultFactory != address(0));
    address _vault = INFTXVaultFactory(nftxVaultFactory).vault(vaultId);

    uint256 tokenBalance = IERC20Upgradeable(_vault).balanceOf(address(this));

    if (distributionPaused || allocTotal == 0) {
      IERC20Upgradeable(_vault).safeTransfer(treasury, tokenBalance);
      return;
    } 

    uint256 length = feeReceivers.length;
    for (uint256 i = 0; i < length; i++) {
      FeeReceiver memory _feeReceiver = feeReceivers[i];
<<<<<<< HEAD
      uint256 amountToSend = tokenBalance * _feeReceiver.allocPoint / allocTotal;
      uint256 currentTokenBalance = IERC20Upgradeable(_vault).balanceOf(address(this));
      amountToSend = amountToSend > currentTokenBalance ? currentTokenBalance : amountToSend;
=======
      uint256 amountToSend = (tokenBalance * _feeReceiver.allocPoint) / allocTotal;
      amountToSend = amountToSend > tokenBalance ? tokenBalance : amountToSend;
>>>>>>> 53ff2174
      _sendForReceiver(_feeReceiver, vaultId, _vault, amountToSend);
    }
  }

  function addReceiver(uint256 _allocPoint, address _receiver, bool _isContract) external override virtual onlyOwner  {
    _addReceiver(_allocPoint, _receiver, _isContract);
  }

  function initializeVaultReceivers(uint256 _vaultId) external override {
    require(msg.sender == nftxVaultFactory, "FeeReceiver: not factory");
    INFTXLPStaking(lpStaking).addPoolForVault(_vaultId);
  }

  function changeReceiverAlloc(uint256 _receiverIdx, uint256 _allocPoint) public override virtual onlyOwner {
    FeeReceiver storage feeReceiver = feeReceivers[_receiverIdx];
    allocTotal -= feeReceiver.allocPoint;
    feeReceiver.allocPoint = _allocPoint;
    allocTotal += _allocPoint;
    emit UpdateFeeReceiverAlloc(feeReceiver.receiver, _allocPoint);
  }

  function changeReceiverAddress(uint256 _receiverIdx, address _address, bool _isContract) public override virtual onlyOwner {
    FeeReceiver storage feeReceiver = feeReceivers[_receiverIdx];
    address oldReceiver = feeReceiver.receiver;
    feeReceiver.receiver = _address;
    feeReceiver.isContract = _isContract;
    emit UpdateFeeReceiverAddress(oldReceiver, _address);
  }

  function removeReceiver(uint256 _receiverIdx) external override virtual onlyOwner {
    uint256 arrLength = feeReceivers.length;
    require(_receiverIdx < arrLength, "FeeDistributor: Out of bounds");
    emit RemoveFeeReceiver(feeReceivers[_receiverIdx].receiver);
    allocTotal -= feeReceivers[_receiverIdx].allocPoint;
    // Copy the last element to what is being removed and remove the last element.
    feeReceivers[_receiverIdx] = feeReceivers[arrLength-1];
    feeReceivers.pop();
  }

  function setTreasuryAddress(address _treasury) public override onlyOwner {
    require(_treasury != address(0), "Treasury != address(0)");
    treasury = _treasury;
    emit UpdateTreasuryAddress(_treasury);
  }

  function setLPStakingAddress(address _lpStaking) public override onlyOwner {
    require(_lpStaking != address(0), "LPStaking != address(0)");
    lpStaking = _lpStaking;
    emit UpdateLPStakingAddress(_lpStaking);
  }

  function setNFTXVaultFactory(address _factory) external override onlyOwner {
    nftxVaultFactory = _factory;
    emit UpdateNFTXVaultFactory(_factory);
  }

  function pauseFeeDistribution(bool pause) external onlyOwner {
    distributionPaused = pause;
    emit PauseDistribution(pause);
  }

  function rescueTokens(address _address) external override onlyOwner {
    uint256 balance = IERC20Upgradeable(_address).balanceOf(address(this));
    IERC20Upgradeable(_address).safeTransfer(msg.sender, balance);
  }

  function _addReceiver(uint256 _allocPoint, address _receiver, bool _isContract) internal virtual {
    FeeReceiver memory _feeReceiver = FeeReceiver(_allocPoint, _receiver, _isContract);
    feeReceivers.push(_feeReceiver);
    allocTotal += _allocPoint;
    emit AddFeeReceiver(_receiver, _allocPoint);
  }

<<<<<<< HEAD
  function _sendForReceiver(FeeReceiver memory _receiver, uint256 _vaultId, address _vault, uint256 _tokenBalance) internal virtual {
    uint256 amountToSend = _tokenBalance * _receiver.allocPoint / allocTotal;
    // If we're at this point we know we have more than enough to perform this safely.
    uint256 balance = IERC20Upgradeable(_vault).balanceOf(address(this));
    amountToSend = amountToSend > balance ? balance : amountToSend;

=======
  function _sendForReceiver(FeeReceiver memory _receiver, uint256 _vaultId, address _vault, uint256 amountToSend) internal virtual {
>>>>>>> 53ff2174
    if (_receiver.isContract) {
      IERC20Upgradeable(_vault).approve(_receiver.receiver, amountToSend);
      // If the receive is not properly processed, send it to the treasury instead.
       
      bytes memory payload = abi.encodeWithSelector(INFTXLPStaking.receiveRewards.selector, _vaultId, amountToSend);
      (bool success, ) = address(_receiver.receiver).call(payload);

      // If the allowance has not been spent, it means we can pass it through the treasury instead.
      if (!success || IERC20Upgradeable(_vault).allowance(address(this), _receiver.receiver) > 0) {
        IERC20Upgradeable(_vault).safeTransfer(treasury, amountToSend);
        IERC20Upgradeable(_vault).approve(_receiver.receiver, 0);
      }
    } else {
      IERC20Upgradeable(_vault).safeTransfer(_receiver.receiver, amountToSend);
    }
  }
} <|MERGE_RESOLUTION|>--- conflicted
+++ resolved
@@ -39,11 +39,7 @@
     setTreasuryAddress(_treasury);
     setLPStakingAddress(_lpStaking);
 
-<<<<<<< HEAD
     _addReceiver(0.8 ether, lpStaking, true);
-=======
-    _addReceiver(0.5 ether, lpStaking, true);
->>>>>>> 53ff2174
   }
 
   function distribute(uint256 vaultId) external override virtual nonReentrant {
@@ -60,14 +56,9 @@
     uint256 length = feeReceivers.length;
     for (uint256 i = 0; i < length; i++) {
       FeeReceiver memory _feeReceiver = feeReceivers[i];
-<<<<<<< HEAD
-      uint256 amountToSend = tokenBalance * _feeReceiver.allocPoint / allocTotal;
+      uint256 amountToSend = (tokenBalance * _feeReceiver.allocPoint) / allocTotal;
       uint256 currentTokenBalance = IERC20Upgradeable(_vault).balanceOf(address(this));
       amountToSend = amountToSend > currentTokenBalance ? currentTokenBalance : amountToSend;
-=======
-      uint256 amountToSend = (tokenBalance * _feeReceiver.allocPoint) / allocTotal;
-      amountToSend = amountToSend > tokenBalance ? tokenBalance : amountToSend;
->>>>>>> 53ff2174
       _sendForReceiver(_feeReceiver, vaultId, _vault, amountToSend);
     }
   }
@@ -141,16 +132,7 @@
     emit AddFeeReceiver(_receiver, _allocPoint);
   }
 
-<<<<<<< HEAD
-  function _sendForReceiver(FeeReceiver memory _receiver, uint256 _vaultId, address _vault, uint256 _tokenBalance) internal virtual {
-    uint256 amountToSend = _tokenBalance * _receiver.allocPoint / allocTotal;
-    // If we're at this point we know we have more than enough to perform this safely.
-    uint256 balance = IERC20Upgradeable(_vault).balanceOf(address(this));
-    amountToSend = amountToSend > balance ? balance : amountToSend;
-
-=======
   function _sendForReceiver(FeeReceiver memory _receiver, uint256 _vaultId, address _vault, uint256 amountToSend) internal virtual {
->>>>>>> 53ff2174
     if (_receiver.isContract) {
       IERC20Upgradeable(_vault).approve(_receiver.receiver, amountToSend);
       // If the receive is not properly processed, send it to the treasury instead.
