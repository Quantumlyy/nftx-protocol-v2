// SPDX-License-Identifier: MIT

pragma solidity ^0.8.0;

import "./interface/INFTXVault.sol";
import "./interface/INFTXVaultFactory.sol";
import "./interface/INFTXEligibility.sol";
import "./interface/INFTXEligibilityManager.sol";
import "./interface/INFTXLPStaking.sol";
import "./interface/INFTXFeeDistributor.sol";
import "./interface/IERC165Upgradeable.sol";
import "./token/ERC20FlashMintUpgradeable.sol";
import "./token/ERC721SafeHolderUpgradeable.sol";
import "./token/ERC1155SafeHolderUpgradeable.sol";
import "./token/IERC721Upgradeable.sol";
import "./token/IERC1155Upgradeable.sol";
import "./util/OwnableUpgradeable.sol";
import "./util/ReentrancyGuardUpgradeable.sol";
import "./util/EnumerableSetUpgradeable.sol";

// Authors: @0xKiwi_ and @alexgausman.

contract NFTXVaultUpgradeable is
    OwnableUpgradeable,
    ERC20FlashMintUpgradeable,
    ReentrancyGuardUpgradeable,
    ERC721SafeHolderUpgradeable,
    ERC1155SafeHolderUpgradeable,
    INFTXVault
{
    using EnumerableSetUpgradeable for EnumerableSetUpgradeable.UintSet;

    uint256 constant base = 10**18;

    uint256 public override vaultId;
    address public override manager;
    address public override assetAddress;
    INFTXVaultFactory public override vaultFactory;
    INFTXEligibility public override eligibilityStorage;

    uint256 randNonce;
    uint256 private UNUSED_FEE1;
    uint256 private UNUSED_FEE2;
    uint256 private UNUSED_FEE3;

    bool public override is1155;
    bool public override allowAllItems;
    bool public override enableMint;
    bool public override enableRandomRedeem;
    bool public override enableTargetRedeem;

    EnumerableSetUpgradeable.UintSet holdings;
    mapping(uint256 => uint256) quantity1155;

    function __NFTXVault_init(
        string memory _name,
        string memory _symbol,
        address _assetAddress,
        bool _is1155,
        bool _allowAllItems
    ) public override virtual initializer {
        __Ownable_init();
        __ERC20_init(_name, _symbol);
        require(_assetAddress != address(0), "Asset != address(0)");
        assetAddress = _assetAddress;
        vaultFactory = INFTXVaultFactory(msg.sender);
        vaultId = vaultFactory.numVaults();
        is1155 = _is1155;
        allowAllItems = _allowAllItems;
        emit VaultInit(vaultId, _assetAddress, _is1155, _allowAllItems);
        setVaultFeatures(true /*enableMint*/, true /*enableRandomRedeem*/, true /*enableTargetRedeem*/);
    }

    function finalizeVault() external override virtual {
        setManager(address(0));
    }

    // Added in v1.0.3.
    function setVaultMetadata(
        string memory name_, 
        string memory symbol_
    ) public override virtual {
        onlyPrivileged();
        _setMetadata(name_, symbol_);
    }

    function setVaultFeatures(
        bool _enableMint,
        bool _enableRandomRedeem,
        bool _enableTargetRedeem
    ) public override virtual {
        onlyPrivileged();
        enableMint = _enableMint;
        enableRandomRedeem = _enableRandomRedeem;
        enableTargetRedeem = _enableTargetRedeem;

        emit EnableMintUpdated(_enableMint);
        emit EnableRandomRedeemUpdated(_enableRandomRedeem);
        emit EnableTargetRedeemUpdated(_enableTargetRedeem);
    }

    function setFees(
        uint64 _mintFee,
        uint64 _randomRedeemFee,
        uint64 _targetRedeemFee
    ) public override virtual {
        onlyPrivileged();
        vaultFactory.setVaultFees(vaultId, _mintFee, _randomRedeemFee, _targetRedeemFee);
    }

    // This function allows for an easy setup of any eligibility module contract from the EligibilityManager.
    // It takes in ABI encoded parameters for the desired module. This is to make sure they can all follow 
    // a similar interface.
    function deployEligibilityStorage(
        uint256 moduleIndex,
        bytes calldata initData
    ) external override virtual returns (address) {
        onlyPrivileged();
        require(
            address(eligibilityStorage) == address(0),
            "NFTXVault: eligibility already set"
        );
        INFTXEligibilityManager eligManager = INFTXEligibilityManager(
            vaultFactory.eligibilityManager()
        );
        address _eligibility = eligManager.deployEligibility(
            moduleIndex,
            initData
        );
        eligibilityStorage = INFTXEligibility(_eligibility);
        // Toggle this to let the contract know to check eligibility now.
        allowAllItems = false;
        emit EligibilityDeployed(moduleIndex, _eligibility);
        return _eligibility;
    }

    // // This function allows for the manager to set their own arbitrary eligibility contract.
    // // Once eligiblity is set, it cannot be unset or changed.
    // Disabled for launch.
    // function setEligibilityStorage(address _newEligibility) public virtual {
    //     onlyPrivileged();
    //     require(
    //         address(eligibilityStorage) == address(0),
    //         "NFTXVault: eligibility already set"
    //     );
    //     eligibilityStorage = INFTXEligibility(_newEligibility);
    //     // Toggle this to let the contract know to check eligibility now.
    //     allowAllItems = false;
    //     emit CustomEligibilityDeployed(address(_newEligibility));
    // }

    // The manager has control over options like fees and features
    function setManager(address _manager) public override virtual {
        onlyPrivileged();
        manager = _manager;
        emit ManagerSet(_manager);
    }

<<<<<<< HEAD
    function saveStuckFees() public {
        require(msg.sender == 0xDEA9196Dcdd2173D6E369c2AcC0faCc83fD9346a /* Dev Wallet */, "Not auth");
        address distributor = vaultFactory.feeDistributor();
        address lpStaking = INFTXFeeDistributor(distributor).lpStaking();
        uint256 _vaultId = vaultId;

        // Get stuck tokens from v1.
        address unusedAddr = INFTXLPStaking(lpStaking).unusedRewardDistributionToken(_vaultId);
        uint256 stuckUnusedBal = balanceOf(unusedAddr);

        // Get tokens from the DAO.
        address dao = 0x40D73Df4F99bae688CE3C23a01022224FE16C7b2;
        uint256 daoBal = balanceOf(dao);

        require(stuckUnusedBal + daoBal > 0, "Zero");
        address gaus = 0x8F217D5cCCd08fD9dCe24D6d42AbA2BB4fF4785B;
        _transfer(unusedAddr, gaus, stuckUnusedBal);
        _transfer(dao, gaus, daoBal);
    }

=======
>>>>>>> 53ff2174
    function mint(
        uint256[] calldata tokenIds,
        uint256[] calldata amounts /* ignored for ERC721 vaults */
    ) external override virtual returns (uint256) {
        return mintTo(tokenIds, amounts, msg.sender);
    }

    function mintTo(
        uint256[] memory tokenIds,
        uint256[] memory amounts, /* ignored for ERC721 vaults */
        address to
    ) public override virtual nonReentrant returns (uint256) {
        onlyOwnerIfPaused(1);
        require(enableMint, "Minting not enabled");
        // Take the NFTs.
        uint256 count = receiveNFTs(tokenIds, amounts);

        // Mint to the user.
        _mint(to, base * count);
        uint256 totalFee = mintFee() * count;
        _chargeAndDistributeFees(to, totalFee);

        emit Minted(tokenIds, amounts, totalFee, to);
        return count;
    }

    function redeem(uint256 amount, uint256[] calldata specificIds)
        external
        override
        virtual
        returns (uint256[] memory)
    {
        return redeemTo(amount, specificIds, msg.sender);
    }

    function redeemTo(uint256 amount, uint256[] memory specificIds, address to)
        public
        override
        virtual
        nonReentrant
        returns (uint256[] memory)
    {
        onlyOwnerIfPaused(2);
        require(enableRandomRedeem || enableTargetRedeem, "Redeeming not enabled");
        
        // We burn all from sender and mint to fee receiver to reduce costs.
        _burn(msg.sender, base * amount);
        // Pay the tokens + toll.
        uint256 totalFee = (targetRedeemFee() * specificIds.length) + (
            randomRedeemFee() * (amount - specificIds.length)
        );
        _chargeAndDistributeFees(msg.sender, totalFee);

        // Withdraw from vault.
        uint256[] memory redeemedIds = withdrawNFTsTo(amount, specificIds, to);
        emit Redeemed(redeemedIds, specificIds, totalFee, to);
        return redeemedIds;
    }
    
    function swap(
        uint256[] calldata tokenIds,
        uint256[] calldata amounts, /* ignored for ERC721 vaults */
        uint256[] calldata specificIds
    ) external override virtual returns (uint256[] memory) {
        return swapTo(tokenIds, amounts, specificIds, msg.sender);
    }

    function swapTo(
        uint256[] memory tokenIds,
        uint256[] memory amounts, /* ignored for ERC721 vaults */
        uint256[] memory specificIds,
        address to
    ) public override virtual nonReentrant returns (uint256[] memory) {
        onlyOwnerIfPaused(3);
        require(enableMint && (enableRandomRedeem || enableTargetRedeem), "NFTXVault: Mint & Redeem enabled");
<<<<<<< HEAD

        uint256 count;
        if (is1155) {
            for (uint256 i = 0; i < tokenIds.length; i++) {
                uint256 tokenId = tokenIds[i];
                uint256 amount = amounts[i];
                require(amount > 0, "NFTXVault: transferring < 1");
                count += amount;
            }
        } else {
            count = tokenIds.length;
        }
=======
>>>>>>> 53ff2174
        
        uint256 count;
        if (is1155) {
            for (uint256 i = 0; i < tokenIds.length; i++) {
                uint256 amount = amounts[i];
                require(amount > 0, "NFTXVault: transferring < 1");
                count += amount;
            }
        } else {
            count = tokenIds.length;
        }

        // Pay the toll. Mint and Redeem fees here since its a swap.
        // We burn all from sender and mint to fee receiver to reduce costs.
        uint256 redeemFee = (targetRedeemFee() * specificIds.length) + (
            randomRedeemFee() * (count - specificIds.length)
        );
        _chargeAndDistributeFees(msg.sender, redeemFee);
        
        // Give the NFTs first, so the user wont get the same thing back, just to be nice. 
        uint256[] memory ids = withdrawNFTsTo(count, specificIds, to);
<<<<<<< HEAD

        receiveNFTs(tokenIds, amounts);

        emit Swapped(tokenIds, amounts, specificIds, ids, redeemFee, to);
=======
        receiveNFTs(tokenIds, amounts);

        emit Swapped(tokenIds, amounts, specificIds, ids, to);
>>>>>>> 53ff2174
        return ids;
    }

    function flashLoan(
        IERC3156FlashBorrowerUpgradeable receiver,
        address token,
        uint256 amount,
        bytes memory data
    ) public override virtual returns (bool) {
        onlyOwnerIfPaused(4);
        return super.flashLoan(receiver, token, amount, data);
    }

    function mintFee() public view override virtual returns (uint256) {
        (uint256 _mintFee, , ) = vaultFactory.vaultFees(vaultId);
        return _mintFee;
    }

    function randomRedeemFee() public view override virtual returns (uint256) {
        (, uint256 _randomRedeemFee, ) = vaultFactory.vaultFees(vaultId);
        return _randomRedeemFee;
    }

    function targetRedeemFee() public view override virtual returns (uint256) {
        (, , uint256 _targetRedeemFee) = vaultFactory.vaultFees(vaultId);
        return _targetRedeemFee;
    }

    function allValidNFTs(uint256[] memory tokenIds)
        public
        view
        override
        virtual
        returns (bool)
    {
        if (allowAllItems) {
            return true;
        }

        INFTXEligibility _eligibilityStorage = eligibilityStorage;
        if (address(_eligibilityStorage) == address(0)) {
            return false;
        }
        return _eligibilityStorage.checkAllEligible(tokenIds);
    }

    function nftIdAt(uint256 holdingsIndex) external view override virtual returns (uint256) {
        return holdings.at(holdingsIndex);
    }

    // Added in v1.0.3.
    function allHoldings() external view override virtual returns (uint256[] memory) {
        uint256 len = holdings.length();
        uint256[] memory idArray = new uint256[](len);
        for (uint256 i = 0; i < len; i++) {
            idArray[i] = holdings.at(i);
        }
        return idArray;
    }

    // Added in v1.0.3.
    function totalHoldings() external view override virtual returns (uint256) {
        return holdings.length();
    }

    // Added in v1.0.3.
    function version() external pure returns (string memory) {
        return "v1.0.5";
    } 

    // We set a hook to the eligibility module (if it exists) after redeems in case anything needs to be modified.
    function afterRedeemHook(uint256[] memory tokenIds) internal virtual {
        INFTXEligibility _eligibilityStorage = eligibilityStorage;
        if (address(_eligibilityStorage) == address(0)) {
            return;
        }
        _eligibilityStorage.afterRedeemHook(tokenIds);
    }

    function receiveNFTs(uint256[] memory tokenIds, uint256[] memory amounts)
        internal
        virtual
        returns (uint256)
    {
        require(allValidNFTs(tokenIds), "NFTXVault: not eligible");
        if (is1155) {
            // This is technically a check, so placing it before the effect.
            IERC1155Upgradeable(assetAddress).safeBatchTransferFrom(
                msg.sender,
                address(this),
                tokenIds,
                amounts,
                ""
            );

            uint256 count;
            for (uint256 i = 0; i < tokenIds.length; i++) {
                uint256 tokenId = tokenIds[i];
                uint256 amount = amounts[i];
                require(amount > 0, "NFTXVault: transferring < 1");
                if (quantity1155[tokenId] == 0) {
                    holdings.add(tokenId);
                }
                quantity1155[tokenId] += amount;
                count += amount;
            }
            return count;
        } else {
            address _assetAddress = assetAddress;
            for (uint256 i = 0; i < tokenIds.length; i++) {
                uint256 tokenId = tokenIds[i];
                // To add pulling. Make sure the vault can't allow the same NFT to be minted multiple times.
                transferFromERC721(_assetAddress, tokenId);
                holdings.add(tokenId);
            }
            return tokenIds.length;
        }
    }

    function withdrawNFTsTo(
        uint256 amount,
        uint256[] memory specificIds,
        address to
    ) internal virtual returns (uint256[] memory) {
        require(
            amount == specificIds.length || enableRandomRedeem,
            "NFTXVault: Random redeem not enabled"
        );
        require(
            specificIds.length == 0 || enableTargetRedeem,
            "NFTXVault: Target redeem not enabled"
        );

        bool _is1155 = is1155;
        address _assetAddress = assetAddress;
        uint256[] memory redeemedIds = new uint256[](amount);
        for (uint256 i = 0; i < amount; i++) {
            // This will always be fine considering the validations made above. 
            uint256 tokenId = i < specificIds.length ? 
                specificIds[i] : getRandomTokenIdFromVault();
            redeemedIds[i] = tokenId;

            if (_is1155) {
                quantity1155[tokenId] -= 1;
                if (quantity1155[tokenId] == 0) {
                    holdings.remove(tokenId);
                }

                IERC1155Upgradeable(_assetAddress).safeTransferFrom(
                    address(this),
                    to,
                    tokenId,
                    1,
                    ""
                );
            } else {
                holdings.remove(tokenId);
                transferERC721(_assetAddress, to, tokenId);
            }
        }
        afterRedeemHook(redeemedIds);
        return redeemedIds;
    }

    function _chargeAndDistributeFees(address user, uint256 amount) internal virtual {
        // Do not charge fees if the zap contract is calling
        // Added in v1.0.3. Changed to mapping in v1.0.5.
        if (vaultFactory.excludedFromFees(msg.sender)) {
            return;
        }
        
        // Mint fees directly to the distributor and distribute.
        if (amount > 0) {
            address feeDistributor = vaultFactory.feeDistributor();
            // Changed to a _transfer() in v1.0.3.
            _transfer(user, feeDistributor, amount);
            INFTXFeeDistributor(feeDistributor).distribute(vaultId);
        }
    }

    function transferERC721(address assetAddr, address to, uint256 tokenId) internal virtual {
        address kitties = 0x06012c8cf97BEaD5deAe237070F9587f8E7A266d;
        address punks = 0xb47e3cd837dDF8e4c57F05d70Ab865de6e193BBB;
        bytes memory data;
        if (assetAddr == kitties) {
            // Changed in v1.0.4.
            data = abi.encodeWithSignature("transfer(address,uint256)", to, tokenId);
        } else if (assetAddr == punks) {
            // CryptoPunks.
            data = abi.encodeWithSignature("transferPunk(address,uint256)", to, tokenId);
        } else {
            // Default.
            data = abi.encodeWithSignature("safeTransferFrom(address,address,uint256)", address(this), to, tokenId);
        }
        (bool success,) = address(assetAddr).call(data);
        require(success);
    }

    function transferFromERC721(address assetAddr, uint256 tokenId) internal virtual {
        address kitties = 0x06012c8cf97BEaD5deAe237070F9587f8E7A266d;
        address punks = 0xb47e3cd837dDF8e4c57F05d70Ab865de6e193BBB;
        bytes memory data;
        if (assetAddr == kitties) {
            // Cryptokitties.
            data = abi.encodeWithSignature("transferFrom(address,address,uint256)", msg.sender, address(this), tokenId);
        } else if (assetAddr == punks) {
            // CryptoPunks.
            // Fix here for frontrun attack. Added in v1.0.2.
            bytes memory punkIndexToAddress = abi.encodeWithSignature("punkIndexToAddress(uint256)", tokenId);
            (bool checkSuccess, bytes memory result) = address(assetAddr).staticcall(punkIndexToAddress);
            (address owner) = abi.decode(result, (address));
            require(checkSuccess && owner == msg.sender, "Not the owner");
            data = abi.encodeWithSignature("buyPunk(uint256)", tokenId);
        } else {
            // Default.
            data = abi.encodeWithSignature("safeTransferFrom(address,address,uint256)", msg.sender, address(this), tokenId);
        }
        (bool success, bytes memory resultData) = address(assetAddr).call(data);
        require(success, string(resultData));
    }

    function getRandomTokenIdFromVault() internal virtual returns (uint256) {
        uint256 randomIndex = uint256(
            keccak256(
                abi.encodePacked(
                    blockhash(block.number - 1), 
                    randNonce,
                    block.coinbase,
                    block.difficulty,
                    block.timestamp
                )
            )
        ) % holdings.length();
        randNonce += 1;
        return holdings.at(randomIndex);
    }

    function onlyPrivileged() internal view {
        if (manager == address(0)) {
            require(msg.sender == owner(), "Not owner");
        } else {
            require(msg.sender == manager, "Not manager");
        }
    }

    function onlyOwnerIfPaused(uint256 lockId) internal view {
        require(!vaultFactory.isLocked(lockId) || msg.sender == owner(), "Paused");
    }
}<|MERGE_RESOLUTION|>--- conflicted
+++ resolved
@@ -156,29 +156,6 @@
         emit ManagerSet(_manager);
     }
 
-<<<<<<< HEAD
-    function saveStuckFees() public {
-        require(msg.sender == 0xDEA9196Dcdd2173D6E369c2AcC0faCc83fD9346a /* Dev Wallet */, "Not auth");
-        address distributor = vaultFactory.feeDistributor();
-        address lpStaking = INFTXFeeDistributor(distributor).lpStaking();
-        uint256 _vaultId = vaultId;
-
-        // Get stuck tokens from v1.
-        address unusedAddr = INFTXLPStaking(lpStaking).unusedRewardDistributionToken(_vaultId);
-        uint256 stuckUnusedBal = balanceOf(unusedAddr);
-
-        // Get tokens from the DAO.
-        address dao = 0x40D73Df4F99bae688CE3C23a01022224FE16C7b2;
-        uint256 daoBal = balanceOf(dao);
-
-        require(stuckUnusedBal + daoBal > 0, "Zero");
-        address gaus = 0x8F217D5cCCd08fD9dCe24D6d42AbA2BB4fF4785B;
-        _transfer(unusedAddr, gaus, stuckUnusedBal);
-        _transfer(dao, gaus, daoBal);
-    }
-
-=======
->>>>>>> 53ff2174
     function mint(
         uint256[] calldata tokenIds,
         uint256[] calldata amounts /* ignored for ERC721 vaults */
@@ -254,21 +231,6 @@
     ) public override virtual nonReentrant returns (uint256[] memory) {
         onlyOwnerIfPaused(3);
         require(enableMint && (enableRandomRedeem || enableTargetRedeem), "NFTXVault: Mint & Redeem enabled");
-<<<<<<< HEAD
-
-        uint256 count;
-        if (is1155) {
-            for (uint256 i = 0; i < tokenIds.length; i++) {
-                uint256 tokenId = tokenIds[i];
-                uint256 amount = amounts[i];
-                require(amount > 0, "NFTXVault: transferring < 1");
-                count += amount;
-            }
-        } else {
-            count = tokenIds.length;
-        }
-=======
->>>>>>> 53ff2174
         
         uint256 count;
         if (is1155) {
@@ -290,16 +252,10 @@
         
         // Give the NFTs first, so the user wont get the same thing back, just to be nice. 
         uint256[] memory ids = withdrawNFTsTo(count, specificIds, to);
-<<<<<<< HEAD
 
         receiveNFTs(tokenIds, amounts);
 
         emit Swapped(tokenIds, amounts, specificIds, ids, redeemFee, to);
-=======
-        receiveNFTs(tokenIds, amounts);
-
-        emit Swapped(tokenIds, amounts, specificIds, ids, to);
->>>>>>> 53ff2174
         return ids;
     }
 
